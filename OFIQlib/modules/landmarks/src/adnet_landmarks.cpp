/**
 * @file adnet_landmarks.cpp
 *
 * @copyright Copyright (c) 2024  Federal Office for Information Security, Germany
 *
 * Permission is hereby granted, free of charge, to any person obtaining a copy
 * of this software and associated documentation files (the "Software"), to deal
 * in the Software without restriction, including without limitation the rights
 * to use, copy, modify, merge, publish, distribute, sublicense, and/or sell
 * copies of the Software, and to permit persons to whom the Software is
 * furnished to do so, subject to the following conditions:
 *
 * The above copyright notice and this permission notice shall be included in all
 * copies or substantial portions of the Software.
 *
 * THE SOFTWARE IS PROVIDED "AS IS", WITHOUT WARRANTY OF ANY KIND, EXPRESS OR
 * IMPLIED, INCLUDING BUT NOT LIMITED TO THE WARRANTIES OF MERCHANTABILITY,
 * FITNESS FOR A PARTICULAR PURPOSE AND NONINFRINGEMENT. IN NO EVENT SHALL THE
 * AUTHORS OR COPYRIGHT HOLDERS BE LIABLE FOR ANY CLAIM, DAMAGES OR OTHER
 * LIABILITY, WHETHER IN AN ACTION OF CONTRACT, TORT OR OTHERWISE, ARISING FROM,
 * OUT OF OR IN CONNECTION WITH THE SOFTWARE OR THE USE OR OTHER DEALINGS IN THE
 * SOFTWARE.
 *
 * @author OFIQ development team
 */

#include "adnet_landmarks.h"
#include "OFIQError.h"
#include "utils.h"

#include <algorithm>
#include <fstream>
#include <onnxruntime_cxx_api.h>
#include <opencv2/imgcodecs.hpp>
#include <opencv2/imgproc/imgproc.hpp>
#include <opencv2/opencv.hpp>

namespace OFIQ_LIB::modules::landmarks
{
    using namespace OFIQ;
    using namespace std;

    class ADNetFaceLandmarkExtractorImpl
    {

    public:
        ADNetFaceLandmarkExtractorImpl() = default;

        ~ADNetFaceLandmarkExtractorImpl() = default;

        std::vector<float> extractLandMarks(cv::Mat& i_input_image)
        {
            // scale image
            cv::Mat scaled_image = scale_image_to_inputsize(i_input_image);
            // convert to input for the net
            std::vector<float> net_input = convert_to_net_input(scaled_image);
            if (net_input.size() != m_number_of_input_elements)
            {
                throw OFIQError(ReturnCode::FaceLandmarkExtractionError, "invalid image format.");
            }

            std::vector<float> landmarks_from_net = find_landmarks(net_input);

            return landmarks_from_net;
        }

        // init onnx session
        void init_session(const std::vector<uint8_t>& i_model_data)
        {
            m_ort_session = std::make_unique<Ort::Session>(
                m_ortenv,
                i_model_data.data(),
                i_model_data.size(),
                Ort::SessionOptions{nullptr});

            get_parameter_from_model(
                m_expected_image_width,
                m_expected_image_height,
                m_expected_image_number_of_channels,
                m_number_of_input_elements);
        }

    private:
        std::vector<float> convert_to_net_input(cv::Mat& i_input_image) const
        {
            // reshape to 1D
            auto image = i_input_image.reshape(1, 1);

            // Normalize and Convert to vector<float> from cv::Mat.
            std::vector<float> vec;
            image.convertTo(vec, CV_32FC1, 2. / 255, -1.);

            // Transpose (Height, Width, Channel)(224,224,3) to (Chanel, Height,
            // Width)(3,224,224)
            std::vector<float> output;
            for (size_t ch = 0; ch < 3; ++ch)
            {
                for (size_t i = ch; i < vec.size(); i += 3)
                {
                    output.emplace_back(vec[i]);
                }
            }

            return output;
        }

        cv::Mat scale_image_to_inputsize(cv::Mat& i_input_image) const
        {

            if ((i_input_image.cols == m_expected_image_width) &&
                (i_input_image.rows == m_expected_image_height))
            {
                return i_input_image;
            }
            // resize
            // Create a new Mat object to store the scaled image
            cv::Mat scaled_image;

            // Perform the scaling operation
            cv::resize(
                i_input_image,
                scaled_image,
                cv::Size(static_cast<int>(m_expected_image_width), static_cast<int>(m_expected_image_height)),
                0,
                0,
                cv::INTER_LINEAR);

            return scaled_image;
        }

        void get_parameter_from_model(
            int64_t& io_expected_image_width,
            int64_t& io_expected_image_height,
            int64_t& io_expected_image_number_of_channels,
            int64_t& io_number_of_input_elements) const
        {
            auto type_info = m_ort_session->GetInputTypeInfo(0);
            auto tensor_info = type_info.GetTensorTypeAndShapeInfo();
            auto input_node_shape = tensor_info.GetShape();

            io_expected_image_number_of_channels = input_node_shape[1];
            io_expected_image_width = input_node_shape[2];
            io_expected_image_height = input_node_shape[3];
            io_number_of_input_elements = io_expected_image_number_of_channels *
                                          io_expected_image_width * io_expected_image_height;
        }

        std::vector<float> find_landmarks(std::vector<float>& i_image)
        {

            // define shape
            const std::array<int64_t, 4> inputShape = {
                1,
                m_expected_image_number_of_channels,
                m_expected_image_height,
                m_expected_image_width};

            // define Tensor
            auto memory_info = Ort::MemoryInfo::CreateCpu(OrtDeviceAllocator, OrtMemTypeCPU);
            auto inputTensor = Ort::Value::CreateTensor<float>(
                memory_info,
                i_image.data(),
                i_image.size(),
                inputShape.data(),
                inputShape.size());

            // define names
            Ort::AllocatorWithDefaultOptions ort_alloc;
            Ort::AllocatedStringPtr inputName = m_ort_session->GetInputNameAllocated(0, ort_alloc);
            const std::array<const char*, 1> inputNames = {inputName.get()};
            std::vector<const char*> outputNames;
            const size_t num_output_nodes = m_ort_session->GetOutputCount();
            for (int i = 0; i < num_output_nodes; i++)
            {
                Ort::AllocatedStringPtr outputName =
                    m_ort_session->GetOutputNameAllocated(i, ort_alloc);
                outputNames.push_back(outputName.get());
                outputName.release();
            }

            inputName.release();

            // run inference
            try
            {
                Ort::RunOptions runOptions;
                auto results = m_ort_session->Run(
                    runOptions,
                    inputNames.data(),
                    &inputTensor,
                    1,
                    outputNames.data(),
                    num_output_nodes);
                size_t useThisOutput =
                    num_output_nodes - 1; // take last output like in python implementation

                auto element = results[useThisOutput].GetTensorTypeAndShapeInfo();
                std::vector<int64_t> shape = element.GetShape();

                auto elementPtr = results[useThisOutput].GetTensorMutableData<float>();

                std::vector<float> landmarks(elementPtr, elementPtr + element.GetElementCount());

                // undo normalization
                std::transform(
                    landmarks.cbegin(),
                    landmarks.cend(),
                    landmarks.begin(),
                    [](float i_landmark)
                    { return (i_landmark + 1.) / 2 * 255; });

                return landmarks;
            }
            catch (Ort::Exception& e)
            {
                std::stringstream errmsg;
                errmsg << "Ort::Exception: " << e.what();
                throw OFIQError(ReturnCode::FaceLandmarkExtractionError, errmsg.str());
            }

            return std::vector<float>();
        }

    private:
        Ort::Env m_ortenv;
        std::unique_ptr<Ort::Session> m_ort_session;

        int64_t m_expected_image_width = 0;
        int64_t m_expected_image_height = 0;
        int64_t m_expected_image_number_of_channels = 0;
        int64_t m_number_of_input_elements = 0;
    };

    //--------------------------------------------------
    // End of class ADNetFaceLandmarkExtractorImpl
    //--------------------------------------------------

    ADNetFaceLandmarkExtractor::ADNetFaceLandmarkExtractor(
        const Configuration& config)
    {
        try
        {

            landmarkExtractor_ = std::make_unique<ADNetFaceLandmarkExtractorImpl>();
            const auto modelPath =
                config.getDataDir() + "/" + config.GetString("params.landmarks.ADNet.model_path");

            std::ifstream instream(modelPath, std::ios::in | std::ios::binary);
            std::vector<uint8_t> modelData(
                (std::istreambuf_iterator<char>(instream)),
                std::istreambuf_iterator<char>());

            landmarkExtractor_->init_session(modelData);
        }
        catch (const std::exception&)
        {
            throw OFIQError(
                ReturnCode::FaceLandmarkExtractionError,
                "failed to initialize ADNet face landmark extractor");
        }
    }

    ADNetFaceLandmarkExtractor::~ADNetFaceLandmarkExtractor() = default;

    OFIQ::FaceLandmarks ADNetFaceLandmarkExtractor::updateLandmarks(Session& session)
    {
        OFIQ::FaceLandmarks landmarks;
        std::vector<OFIQ::BoundingBox> faceRects;
        try
        {
            faceRects = session.getDetectedFaces();
        }
        catch (const std::exception& e)
        {
            std::string err_msg = "no face found on given image: " + std::string(e.what());
            throw OFIQError(ReturnCode::FaceDetectionError, err_msg);
        }

        if (faceRects.empty())
        {
            return landmarks;
        }

        const size_t faceIndex = 0; // take largest face found
        OFIQ::BoundingBox detectedFace = faceRects[faceIndex];

        cv::Mat cvImage = copyToCvImage(session.image());
        Point2i translationVector{0, 0};

        if (detectedFace.faceDetector == FaceDetectorType::OPENCVSSD)
        {
            // SSD bounding box does not have to be quadratic -> check and make it square
            cv::Mat cvImage_maybe_padded;
            OFIQ::BoundingBox detectedFaceSquare;

            OFIQ_LIB::makeSquareBoundingBoxWithPadding(
                detectedFace,
                cvImage,
                cvImage_maybe_padded,
                detectedFaceSquare,
                translationVector);
            cvImage = cvImage_maybe_padded;
            detectedFace = detectedFaceSquare;

        } // if opencvssd

        // crop image
        // Define the region of interest (ROI) for cropping
        cv::Rect roi(
            detectedFace.xleft,
            detectedFace.ytop,
            detectedFace.width,
            detectedFace.height); // (x, y, width, height)

        // Crop the image using the ROI
        cv::Mat croppedImage = cvImage(roi);
        if (!croppedImage.isContinuous())
            croppedImage = croppedImage.clone();

        std::vector<float> landmarks_from_net = landmarkExtractor_->extractLandMarks(croppedImage);
        float scalingFactor = detectedFace.height / 256.0f;

        int offset_x = detectedFace.xleft - translationVector.x;
        int offset_y = detectedFace.ytop - translationVector.y;
        for (int i = 0; i < landmarks_from_net.size(); i += 2)
        {
            auto x = static_cast<int>(
                std::round(landmarks_from_net[i] * scalingFactor+static_cast<float>(offset_x)));
            auto y = static_cast<int>(
<<<<<<< HEAD
                std::round(landmarks_from_net[i + 1] * scalingFactor));
            x += offset_x;
            y += offset_y;
=======
                std::round(landmarks_from_net[i+1] * scalingFactor+static_cast<float>(offset_y)));
>>>>>>> 39d30ae3
            landmarks.landmarks.emplace_back(
                LandmarkPoint(static_cast<uint16_t>(x), static_cast<uint16_t>(y)));
        }

        landmarks.type = LandmarkType::LM_98;

        return landmarks;
    }

#ifdef OFIQ_SINGLE_FACE_PRESENT_WITH_TMETRIC
#pragma message("WARNING: This is needed for SingleFacePresent measure based on T-metric which is slow. This should be removed after adjustment of 29794-5 standard.")
    // TODO: If 29794-5 is adujusted as suggested, then remove all code
    //     within OFIQ_SINGLE_FACE_PRESENT_WITH_TMETRIC and keep
    //     alternative variant within #else block.

    // protected override
    std::vector<OFIQ::FaceLandmarks> ADNetFaceLandmarkExtractor::updateLandmarksAllFaces(OFIQ_LIB::Session& session, const std::vector<OFIQ::BoundingBox>& faces)
    {
        std::vector<OFIQ::FaceLandmarks> landmarksList;

        for (auto& face : faces)
        {
            OFIQ::BoundingBox detectedFace = face;
            OFIQ::FaceLandmarks landmarks;

            cv::Mat cvImage = copyToCvImage(session.image());
            Point2i translationVector{0, 0};

            // if (detectedFace.faceDetector == FaceDetectorType::OPENCVSSD) {
            //  SSD bounding box does not have to be quadratic -> check and make it square
            cv::Mat cvImage_maybe_padded;
            OFIQ::BoundingBox detectedFaceSquare;

            OFIQ_LIB::makeSquareBoundingBoxWithPadding(
                detectedFace,
                cvImage,
                cvImage_maybe_padded,
                detectedFaceSquare,
                translationVector);
            cvImage = cvImage_maybe_padded;
            detectedFace = detectedFaceSquare;
            //} // if opencvssd

            // crop image
            // Define the region of interest (ROI) for cropping
            cv::Rect roi(
                detectedFace.xleft,
                detectedFace.ytop,
                detectedFace.width,
                detectedFace.height); // (x, y, width, height)

            // Crop the image using the ROI
            cv::Mat croppedImage = cvImage(roi);
            if (!croppedImage.isContinuous())
                croppedImage = croppedImage.clone();

            std::vector<float> landmarks_from_net = landmarkExtractor_->extractLandMarks(croppedImage);
            float scalingFactor = detectedFace.height / 256.0f;

            int offset_x = detectedFace.xleft - translationVector.x;
            int offset_y = detectedFace.ytop - translationVector.y;
            for (int i = 0; i < landmarks_from_net.size(); i += 2)
            {
                auto x = static_cast<int>(
                    std::round(landmarks_from_net[i] * scalingFactor+offset_x));
                auto y = static_cast<int>(
                    std::round(landmarks_from_net[i + 1] * scalingFactor+offset_y));
                landmarks.landmarks.emplace_back(
                    LandmarkPoint(static_cast<uint16_t>(x), static_cast<uint16_t>(y)));
            }

            landmarks.type = LandmarkType::LM_98;
            landmarksList.push_back(landmarks);
        }

        return landmarksList;
    }
#endif
}<|MERGE_RESOLUTION|>--- conflicted
+++ resolved
@@ -325,15 +325,9 @@
         for (int i = 0; i < landmarks_from_net.size(); i += 2)
         {
             auto x = static_cast<int>(
-                std::round(landmarks_from_net[i] * scalingFactor+static_cast<float>(offset_x)));
+                std::round(landmarks_from_net[i] * scalingFactor + static_cast<float>(offset_x)));
             auto y = static_cast<int>(
-<<<<<<< HEAD
-                std::round(landmarks_from_net[i + 1] * scalingFactor));
-            x += offset_x;
-            y += offset_y;
-=======
-                std::round(landmarks_from_net[i+1] * scalingFactor+static_cast<float>(offset_y)));
->>>>>>> 39d30ae3
+                std::round(landmarks_from_net[i + 1] * scalingFactor + static_cast<float>(offset_y)));
             landmarks.landmarks.emplace_back(
                 LandmarkPoint(static_cast<uint16_t>(x), static_cast<uint16_t>(y)));
         }
@@ -398,9 +392,9 @@
             for (int i = 0; i < landmarks_from_net.size(); i += 2)
             {
                 auto x = static_cast<int>(
-                    std::round(landmarks_from_net[i] * scalingFactor+offset_x));
+                    std::round(landmarks_from_net[i] * scalingFactor + offset_x));
                 auto y = static_cast<int>(
-                    std::round(landmarks_from_net[i + 1] * scalingFactor+offset_y));
+                    std::round(landmarks_from_net[i + 1] * scalingFactor + offset_y));
                 landmarks.landmarks.emplace_back(
                     LandmarkPoint(static_cast<uint16_t>(x), static_cast<uint16_t>(y)));
             }
