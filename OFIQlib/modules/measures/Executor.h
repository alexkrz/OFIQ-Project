--- conflicted
+++ resolved
@@ -36,11 +36,7 @@
     /**
      * @brief This variable enables logging to std::cout for debug purposes. By default the logging is switched off.
      */
-<<<<<<< HEAD
-    const static bool execLogActive = true;
-=======
     const static bool ExecutorLogActive = true;
->>>>>>> 39d30ae3
 
     /**
      * @brief Logging function for writing debug messages to std::cout.
