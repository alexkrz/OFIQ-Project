/**
 * @file image_io.cpp
 *
 * @copyright Copyright (c) 2024  Federal Office for Information Security, Germany
 *
 * Permission is hereby granted, free of charge, to any person obtaining a copy
 * of this software and associated documentation files (the "Software"), to deal
 * in the Software without restriction, including without limitation the rights
 * to use, copy, modify, merge, publish, distribute, sublicense, and/or sell
 * copies of the Software, and to permit persons to whom the Software is
 * furnished to do so, subject to the following conditions:
 *
 * The above copyright notice and this permission notice shall be included in all
 * copies or substantial portions of the Software.
 *
 * THE SOFTWARE IS PROVIDED "AS IS", WITHOUT WARRANTY OF ANY KIND, EXPRESS OR
 * IMPLIED, INCLUDING BUT NOT LIMITED TO THE WARRANTIES OF MERCHANTABILITY,
 * FITNESS FOR A PARTICULAR PURPOSE AND NONINFRINGEMENT. IN NO EVENT SHALL THE
 * AUTHORS OR COPYRIGHT HOLDERS BE LIABLE FOR ANY CLAIM, DAMAGES OR OTHER
 * LIABILITY, WHETHER IN AN ACTION OF CONTRACT, TORT OR OTHERWISE, ARISING FROM,
 * OUT OF OR IN CONNECTION WITH THE SOFTWARE OR THE USE OR OTHER DEALINGS IN THE
 * SOFTWARE.
 *
 * @author OFIQ development team
 */

#include "OFIQError.h"
#include "utils.h"

#include <algorithm>
#include <fstream>
#include <memory>
#include <opencv2/core.hpp>
#include <opencv2/highgui.hpp>
#include <opencv2/imgproc.hpp>

using namespace OFIQ;

namespace OFIQ_LIB
{
    OFIQ::ReturnStatus copyImageData(const cv::Mat& cvImage, OFIQ::Image& image)
    {
        ReturnCode retCode = ReturnCode::Success;
        std::string retStatusInfo{""};
        if (cvImage.empty())
        {
            retCode = ReturnCode::ImageReadingError;
            retStatusInfo = std::string("failed to read image or image is empty");
            return ReturnStatus(retCode, retStatusInfo);
        }

        cv::cvtColor(cvImage, cvImage, cv::COLOR_BGR2RGB);
        image.width = static_cast<uint16_t>(cvImage.cols);
        image.height = static_cast<uint16_t>(cvImage.rows);
        image.depth = 24;

        image.data = std::shared_ptr<uint8_t>(new uint8_t[image.size()]);
        memcpy(image.data.get(), cvImage.data, image.size());

        return ReturnStatus(retCode, retStatusInfo);
    }

    OFIQ_EXPORT OFIQ::ReturnStatus readImage(const std::string& filename, OFIQ::Image& image)
    {
        try
        {
            cv::Mat cvImage = cv::imread(filename, cv::IMREAD_COLOR);

            return copyImageData(cvImage, image);
        }
        catch (const std::exception&)
        {
            return ReturnStatus(ReturnCode::ImageReadingError, std::string("failed to read image file: ") + filename);
        }
    }

    OFIQ_EXPORT OFIQ::ReturnStatus readImageFromByteArray(const std::vector<unsigned char>& byteArray, OFIQ::Image& image)
    {
        try
        {
<<<<<<< HEAD
            std::string decoded = base64Decode(buffer);
            std::vector<uchar> data(decoded.begin(), decoded.end());
            cv::Mat cvImage = cv::imdecode(cv::Mat(data), cv::IMREAD_COLOR);

=======
            cv::Mat cvImage = cv::imdecode(cv::Mat(byteArray), cv::IMREAD_COLOR);
>>>>>>> b6399853
            return copyImageData(cvImage, image);
        }
        catch (const std::exception&)
        {
            return ReturnStatus(ReturnCode::ImageReadingError, std::string("failed to read image from byte array"));
        }
    }
}<|MERGE_RESOLUTION|>--- conflicted
+++ resolved
@@ -78,14 +78,7 @@
     {
         try
         {
-<<<<<<< HEAD
-            std::string decoded = base64Decode(buffer);
-            std::vector<uchar> data(decoded.begin(), decoded.end());
-            cv::Mat cvImage = cv::imdecode(cv::Mat(data), cv::IMREAD_COLOR);
-
-=======
             cv::Mat cvImage = cv::imdecode(cv::Mat(byteArray), cv::IMREAD_COLOR);
->>>>>>> b6399853
             return copyImageData(cvImage, image);
         }
         catch (const std::exception&)
