/**
 * @file OFIQImpl.cpp
 *
 * @copyright Copyright (c) 2024  Federal Office for Information Security, Germany
 *
 * Permission is hereby granted, free of charge, to any person obtaining a copy
 * of this software and associated documentation files (the "Software"), to deal
 * in the Software without restriction, including without limitation the rights
 * to use, copy, modify, merge, publish, distribute, sublicense, and/or sell
 * copies of the Software, and to permit persons to whom the Software is
 * furnished to do so, subject to the following conditions:
 *
 * The above copyright notice and this permission notice shall be included in all
 * copies or substantial portions of the Software.
 *
 * THE SOFTWARE IS PROVIDED "AS IS", WITHOUT WARRANTY OF ANY KIND, EXPRESS OR
 * IMPLIED, INCLUDING BUT NOT LIMITED TO THE WARRANTIES OF MERCHANTABILITY,
 * FITNESS FOR A PARTICULAR PURPOSE AND NONINFRINGEMENT. IN NO EVENT SHALL THE
 * AUTHORS OR COPYRIGHT HOLDERS BE LIABLE FOR ANY CLAIM, DAMAGES OR OTHER
 * LIABILITY, WHETHER IN AN ACTION OF CONTRACT, TORT OR OTHERWISE, ARISING FROM,
 * OUT OF OR IN CONNECTION WITH THE SOFTWARE OR THE USE OR OTHER DEALINGS IN THE
 * SOFTWARE.
 *
 * @author OFIQ development team
 */

#include "Configuration.h"
#include "Executor.h"
#include "FaceMeasures.h"
#include "OFIQError.h"
#include "image_io.h"
<<<<<<< HEAD
#include "ofiq_lib.h"
#include "ofiq_lib_impl.h"
#include "utils.h"
=======
#include <chrono>
using hrclock = std::chrono::high_resolution_clock;
>>>>>>> 39d30ae3

using namespace std;
using namespace OFIQ;
using namespace OFIQ_LIB;
using namespace OFIQ_LIB::modules::measures;

OFIQImpl::OFIQImpl() : m_emptySession({this->dummyImage, this->dummyAssement}) {}

ReturnStatus OFIQImpl::initialize(const std::string& configDir, const std::string& configFilename)
{
    try
    {
        this->config = std::make_unique<Configuration>(configDir, configFilename);
        CreateNetworks();
        m_executorPtr = CreateExecutor(m_emptySession);
    }
    catch (const OFIQError& ex)
    {
        return {ex.whatCode(), ex.what()};
    }
    catch (const std::exception& ex)
    {
        return {ReturnCode::UnknownError, ex.what()};
    }

    return ReturnStatus(ReturnCode::Success);
}

ReturnStatus OFIQImpl::scalarQuality(const OFIQ::Image& face, double& quality, bool showImages)
{
    FaceImageQualityAssessment assessments;

    if (auto result = vectorQuality(face, assessments, showImages);
        result.code != ReturnCode::Success)
        return result;

    if (assessments.qAssessments.find(QualityMeasure::UnifiedQualityScore) != assessments.qAssessments.end())
        quality = assessments.qAssessments[QualityMeasure::UnifiedQualityScore].scalar;
    else
    {
        // just as an example - the scalarQuality is an average of all valid scalar measurements
        double sumScalars = 0;
        int numScalars = 0;
        for (auto const& [measureName, aResult] : assessments.qAssessments)
        {
            if (aResult.scalar != -1)
            {
                sumScalars += aResult.scalar;
                numScalars++;
            }
        }
        quality = numScalars != 0 ? sumScalars / numScalars : 0;
    }

    return ReturnStatus(ReturnCode::Success);
}

void previewWindow(std::string title, cv::Mat& image)
{
    cv::namedWindow(title, cv::WINDOW_NORMAL);
    cv::resizeWindow(title, 800, 800);
    cv::imshow(title, image);
    cv::waitKey(0);
    cv::destroyAllWindows();
}

void drawBoundingBox(cv::Mat& image, OFIQ::BoundingBox& bb, cv::Scalar& color)
{
    // Corner points of bounding box
    cv::Point2f top_left = cv::Point2f(bb.xleft, bb.ytop);
    cv::Point2f top_right = cv::Point2f(bb.xleft + bb.width, bb.ytop);

    cv::Point2f bottom_left = cv::Point2f(bb.xleft, bb.ytop + bb.height);
    cv::Point2f bottom_right = cv::Point2f(bb.xleft + bb.width, bb.ytop + bb.height);

    // draw top line
    cv::line(image, top_left, top_right, color, cv::LINE_AA);

    // draw left line
    cv::line(image, top_left, bottom_left, color, cv::LINE_AA);

    // draw bottom line
    cv::line(image, bottom_left, bottom_right, color, cv::LINE_AA);

    // draw right line
    cv::line(image, top_right, bottom_right, color, cv::LINE_AA);
}

void drawLandmarkPoint(cv::Mat& image, OFIQ::LandmarkPoint& fp, cv::Scalar& color, int index)
{
    // create center point (just for readability)
    cv::Point2i center = cv::Point2i(fp.x, fp.y);
    cv::Point2i text_origin = cv::Point2i(fp.x + 15, fp.y + 15);
    // draw landmark point
    cv::circle(image, center, 9, color, cv::FILLED);
    cv::putText(image, std::to_string(index), text_origin, cv::FONT_HERSHEY_PLAIN, 3, cv::Scalar(0, 0, 0), 3);
}

void visualizeBoundingBoxes(Session& session, const std::vector<OFIQ::BoundingBox>& boxes)
{
    cv::Mat image = copyToCvImage(session.image());

    // NOTE: color values are in BGR!
    cv::Scalar purple = cv::Scalar(191, 0, 207);

    // draw all bounding boxes onto the image
    for (BoundingBox bb : boxes)
    {
        drawBoundingBox(image, bb, purple);
    }

    // open window
    previewWindow("Bounding Boxes Preview", image);
}

cv::Vec3b determineColor(int i)
{
    switch (i)
    {
    // face skin (lightblue)
    case 1:
        return cv::Vec3b(204, 153, 51);
    // left eye brow (green)
    case 2:
        return cv::Vec3b(51, 153, 0);
    // right eye brow (green)
    case 3:
        return cv::Vec3b(51, 153, 0);
    // left eye (yellow)
    case 4:
        return cv::Vec3b(0, 204, 255);
    // right eye (yellow)
    case 5:
        return cv::Vec3b(0, 204, 255);
    // eyeglasses (red)
    case 6:
        return cv::Vec3b(0, 51, 255);
    // left ear (darkblue)
    case 7:
        return cv::Vec3b(102, 0, 0);
    // right ear (darkblue)
    case 8:
        return cv::Vec3b(102, 0, 0);
    // earring (pink)
    case 9:
        return cv::Vec3b(255, 102, 255);
    // nose (purple)
    case 10:
        return cv::Vec3b(255, 0, 153);
    // mouth (green)
    case 11:
        return cv::Vec3b(51, 153, 0);
    // upper lip (lime)
    case 12:
        return cv::Vec3b(0, 255, 0);
    // lower lip (aqua)
    case 13:
        return cv::Vec3b(255, 255, 0);
    // neck (brown)
    case 14:
        return cv::Vec3b(0, 51, 102);
    // necklace (gold)
    case 15:
        return cv::Vec3b(0, 204, 255);
    // clothing (steal)
    case 16:
        return cv::Vec3b(153, 153, 102);
    // hair (coral)
    case 17:
        return cv::Vec3b(153, 153, 255);
    // head covering (red)
    case 18:
        return cv::Vec3b(0, 51, 255);
    // covering errors (white)
    default:
        return cv::Vec3b(255, 255, 255);
    }
}

void visualizeLandmarks(Session& session, const std::vector<OFIQ::FaceLandmarks>& landmarks)
{
    cv::Mat image = copyToCvImage(session.image());

    // NOTE: color values are in BGR!
    cv::Scalar lightblue = cv::Scalar(224, 110, 0);

    // go through all detected facelandmarks for each face on the image
    int index = 0;
    for (FaceLandmarks fl : landmarks)
    {
        // go through eacht specific landmark point and draw it onto the image
        for (LandmarkPoint fp : fl.landmarks)
        {
            drawLandmarkPoint(image, fp, lightblue, index);
            index++;
        }
    }
    // open window
    previewWindow("Landmark Preview", image);
}

void visualizeFaceAlignment(Session& session)
{
    cv::Mat aligned = session.getAlignedFace();
    previewWindow("Face Alignment", aligned);
}

void visualizeSegmentationMask(Session& session)
{
    double alpha, beta;
    int row, col;

    alpha = 0.7;
    beta = 1 - alpha;

    cv::Mat image, segmentation, layered;

    segmentation = session.getFaceParsingImage();
    image = session.getAlignedFace();
    cv::Mat croppedImage = image(cv::Range(0, image.rows - 60), cv::Range(30, image.cols - 30));

    cv::resize(croppedImage, croppedImage, segmentation.size(), 0.0, 0.0, cv::INTER_NEAREST);

    for (col = 0; col < segmentation.cols; col++)
    {
        for (row = 0; row < segmentation.rows; row++)
        {
            cv::Vec3b pixel = segmentation.at<cv::Vec3b>(row, col);
            cv::Vec3b color;
            // std::cout << "Pixel value at (" << row << ", " << col << "): ["
            //          << (int)pixel[0] << ", " << (int)pixel[1] << ", " << (int)pixel[2] << "]" << std::endl;
            if (pixel[0] == 0)
            {
                color = croppedImage.at<cv::Vec3b>(row, col);
            }
            else
            {
                color = determineColor(pixel[0]);
            }

            // std::cout << "Color value at (" << row << ", " << col << "): ["
            //           << (int)color[0] << ", " << (int)color[1] << ", " << (int)color[2] << "]" << std::endl;

            segmentation.at<cv::Vec3b>(row, col) = color;
        }
    }

    cv::addWeighted(segmentation, alpha, croppedImage, beta, 0.0, layered);

    previewWindow("Segmentation Face Mask", layered);
}

void visualizeOcclusionMask(Session& session)
{
    cv::Mat image, occlusion, layered;
    double alpha, beta;
    int col, row;
    alpha = 0.35;
    beta = 1 - alpha;

    occlusion = session.getFaceOcclusionSegmentationImage() * 255.0f;
    image = session.getAlignedFace();

    for (col = 0; col < occlusion.cols; col++)
    {
        for (row = 0; row < occlusion.rows; row++)
        {
            cv::Vec3b pixel = occlusion.at<cv::Vec3b>(row, col);

            if (pixel[0] > 0)
            {
                occlusion.at<cv::Vec3b>(row, col) = cv::Vec3b(255, 0, 153);
            }
            else
            {
                occlusion.at<cv::Vec3b>(row, col) = image.at<cv::Vec3b>(row, col);
            }
        }
    }

    cv::addWeighted(occlusion, alpha, image, beta, 0.0, layered);
    previewWindow("Occlusion Face Mask", layered);
}

void visualizeLandmarkRegion(Session& session)
{
    cv::Mat image, regions, layered;
    int row, col;
    double alpha, beta;
    alpha = 0.35;
    beta = 1 - alpha;

    regions = session.getAlignedFaceLandmarkedRegion() * 255.0f;
    image = session.getAlignedFace();

    cv::cvtColor(regions, regions, cv::COLOR_GRAY2BGR);

    for (col = 0; col < regions.cols; col++)
    {
        for (row = 0; row < regions.rows; row++)
        {
            cv::Vec3b pixel = regions.at<cv::Vec3b>(row, col);

            if (pixel[0] > 0)
            {
                regions.at<cv::Vec3b>(row, col) = cv::Vec3b(102, 0, 0);
            }
            else
            {
                regions.at<cv::Vec3b>(row, col) = image.at<cv::Vec3b>(row, col);
            }
        }
    }
    cv::resize(regions, regions, image.size(), 0.0, 0.0, cv::INTER_NEAREST);

    cv::addWeighted(regions, alpha, image, beta, 0.0, layered);

    previewWindow("Face Landmark Region", layered);
}

void OFIQImpl::performPreprocessing(Session& session, bool showImages)
{
    std::chrono::time_point<hrclock> tic;

    log("\t1. detectFaces ");
<<<<<<< HEAD
    // find Bounding Boxes
=======
    tic = hrclock::now();

>>>>>>> 39d30ae3
    std::vector<OFIQ::BoundingBox> faces = networks->faceDetector->detectFaces(session);

    if (faces.empty())
    {
        log("\n\tNo faces were detected, abort preprocessing\n");
        throw OFIQError(ReturnCode::FaceDetectionError, "No faces were detected");
    }
    log(std::to_string(
        std::chrono::duration_cast<std::chrono::milliseconds>(
            hrclock::now() - tic).count()) + std::string(" ms "));

    session.setDetectedFaces(faces);
    // std::cout << "Show Images " << to_string(showImages) << std::endl;

    if (showImages)
        visualizeBoundingBoxes(session, faces);

    log("2. estimatePose ");
    tic = hrclock::now();

    session.setPose(networks->poseEstimator->estimatePose(session));

    log(std::to_string(
        std::chrono::duration_cast<std::chrono::milliseconds>(
            hrclock::now() - tic).count()) + std::string(" ms "));

    log("3. extractLandmarks ");
    tic = hrclock::now();

#ifdef OFIQ_SINGLE_FACE_PRESENT_WITH_TMETRIC
    session.setLandmarksAllFaces(networks->landmarkExtractor->extractLandmarksAllFaces(session, session.getDetectedFaces()));
    if (!session.getLandmarksAllFaces().empty())
    {
        session.setLandmarks(session.getLandmarksAllFaces().front());
    }
    else
    {
        session.setLandmarks(networks->landmarkExtractor->extractLandmarks(session));
    }
#else
    session.setLandmarks(networks->landmarkExtractor->extractLandmarks(session));
#endif
    log(std::to_string(
        std::chrono::duration_cast<std::chrono::milliseconds>(
            hrclock::now() - tic).count()) + std::string(" ms "));

    if (showImages)
        visualizeLandmarks(session, session.getLandmarksAllFaces());

    log("4. alignFaceImage ");
    tic = hrclock::now();
    // aligned face requires the landmarks of the face thus it must come after the landmark extraction.
    alignFaceImage(session);
    log(std::to_string(
        std::chrono::duration_cast<std::chrono::milliseconds>(
            hrclock::now() - tic).count()) + std::string(" ms "));

    if (showImages)
        visualizeFaceAlignment(session);

    log("5. getSegmentationMask ");
    tic = hrclock::now();
    // segmentation results for face_parsing
    session.setFaceParsingImage(OFIQ_LIB::copyToCvImage(
        networks->segmentationExtractor->GetMask(
            session,
            OFIQ_LIB::modules::segmentations::SegmentClassLabels::face),
<<<<<<< HEAD
        false));

    if (showImages)
        visualizeSegmentationMask(session);
=======
        true));
    log(std::to_string(
        std::chrono::duration_cast<std::chrono::milliseconds>(
            hrclock::now() - tic).count()) + std::string(" ms "));
>>>>>>> 39d30ae3

    log("6. getFaceOcclusionMask ");
    tic = hrclock::now();
    session.setFaceOcclusionSegmentationImage(OFIQ_LIB::copyToCvImage(
        networks->faceOcclusionExtractor->GetMask(
            session,
            OFIQ_LIB::modules::segmentations::SegmentClassLabels::face),
<<<<<<< HEAD
        false));

    if (showImages)
        visualizeOcclusionMask(session);
=======
        true));
    log(std::to_string(
        std::chrono::duration_cast<std::chrono::milliseconds>(
            hrclock::now() - tic).count()) + std::string(" ms "));
>>>>>>> 39d30ae3

    static const std::string alphaParamPath = "params.measures.FaceRegion.alpha";
    double alpha = 0.0f;
    try
    {
        alpha = this->config->GetNumber(alphaParamPath);
    }
    catch (...)
    {
        alpha = 0.0f;
    }

    log("7. getAlignedFaceMask ");
    tic = hrclock::now();

    session.setAlignedFaceLandmarkedRegion(
        OFIQ_LIB::modules::landmarks::FaceMeasures::GetFaceMask(
            session.getAlignedFaceLandmarks(),
            session.getAlignedFace().rows,
            session.getAlignedFace().cols,
<<<<<<< HEAD
            (float)alpha));

    if (showImages)
        visualizeLandmarkRegion(session);
=======
            (float)alpha
         )
    );
    log(std::to_string(
        std::chrono::duration_cast<std::chrono::milliseconds>(
            hrclock::now() - tic).count()) + std::string(" ms "));
>>>>>>> 39d30ae3

    log("\npreprocessing finished\n");
}

void OFIQImpl::alignFaceImage(Session& session)
{
    auto landmarks = session.getLandmarks();
    OFIQ::FaceLandmarks alignedFaceLandmarks;
    alignedFaceLandmarks.type = landmarks.type;
    cv::Mat transformationMatrix;
    cv::Mat alignedBGRimage = alignImage(session.image(), landmarks, alignedFaceLandmarks, transformationMatrix);

    session.setAlignedFace(alignedBGRimage);
    session.setAlignedFaceLandmarks(alignedFaceLandmarks);
    session.setAlignedFaceTransformationMatrix(transformationMatrix);
}

ReturnStatus OFIQImpl::vectorQuality(
    const OFIQ::Image& image, OFIQ::FaceImageQualityAssessment& assessments, bool showImages)
{
    auto session = Session(image, assessments);

    try
    {
        log("perform preprocessing:\n");
        performPreprocessing(session, showImages);
    }
    catch (const OFIQError& e)
    {
        log("OFIQError: " + std::string(e.what()) + "\n");
        for (const auto& measure : m_executorPtr->GetMeasures())
        {
            auto qualityMeasure = measure->GetQualityMeasure();
            switch (qualityMeasure)
            {
            case QualityMeasure::Luminance:
                session.assessment().qAssessments[QualityMeasure::LuminanceMean] =
                    {0, -1, OFIQ::QualityMeasureReturnCode::FailureToAssess};
                session.assessment().qAssessments[QualityMeasure::LuminanceVariance] =
                    {0, -1, OFIQ::QualityMeasureReturnCode::FailureToAssess};
                break;
            case QualityMeasure::CropOfTheFaceImage:
                session.assessment().qAssessments[QualityMeasure::LeftwardCropOfTheFaceImage] =
                    {0, -1, OFIQ::QualityMeasureReturnCode::FailureToAssess};
                session.assessment().qAssessments[QualityMeasure::RightwardCropOfTheFaceImage] =
                    {0, -1, OFIQ::QualityMeasureReturnCode::FailureToAssess};
                session.assessment().qAssessments[QualityMeasure::UpwardCropOfTheFaceImage] =
                    {0, -1, OFIQ::QualityMeasureReturnCode::FailureToAssess};
                session.assessment().qAssessments[QualityMeasure::DownwardCropOfTheFaceImage] =
                    {0, -1, OFIQ::QualityMeasureReturnCode::FailureToAssess};
                break;
            case QualityMeasure::HeadPose:
                session.assessment().qAssessments[QualityMeasure::HeadPoseYaw] =
                    {0, -1, OFIQ::QualityMeasureReturnCode::FailureToAssess};
                session.assessment().qAssessments[QualityMeasure::HeadPosePitch] =
                    {0, -1, OFIQ::QualityMeasureReturnCode::FailureToAssess};
                session.assessment().qAssessments[QualityMeasure::HeadPoseRoll] =
                    {0, -1, OFIQ::QualityMeasureReturnCode::FailureToAssess};
                break;
            default:
                session.assessment().qAssessments[measure->GetQualityMeasure()] =
                    {0, -1, OFIQ::QualityMeasureReturnCode::FailureToAssess};
                break;
            }
        }

        return {e.whatCode(), e.what()};
    }

    log("execute assessments:\n");

    m_executorPtr->ExecuteAll(session);

    return ReturnStatus(ReturnCode::Success);
}

OFIQ_EXPORT std::shared_ptr<Interface> Interface::getImplementation()
{
    return std::make_shared<OFIQImpl>();
}<|MERGE_RESOLUTION|>--- conflicted
+++ resolved
@@ -29,14 +29,11 @@
 #include "FaceMeasures.h"
 #include "OFIQError.h"
 #include "image_io.h"
-<<<<<<< HEAD
 #include "ofiq_lib.h"
 #include "ofiq_lib_impl.h"
 #include "utils.h"
-=======
 #include <chrono>
 using hrclock = std::chrono::high_resolution_clock;
->>>>>>> 39d30ae3
 
 using namespace std;
 using namespace OFIQ;
@@ -362,12 +359,9 @@
     std::chrono::time_point<hrclock> tic;
 
     log("\t1. detectFaces ");
-<<<<<<< HEAD
     // find Bounding Boxes
-=======
-    tic = hrclock::now();
-
->>>>>>> 39d30ae3
+    tic = hrclock::now();
+
     std::vector<OFIQ::BoundingBox> faces = networks->faceDetector->detectFaces(session);
 
     if (faces.empty())
@@ -376,8 +370,10 @@
         throw OFIQError(ReturnCode::FaceDetectionError, "No faces were detected");
     }
     log(std::to_string(
-        std::chrono::duration_cast<std::chrono::milliseconds>(
-            hrclock::now() - tic).count()) + std::string(" ms "));
+            std::chrono::duration_cast<std::chrono::milliseconds>(
+                hrclock::now() - tic)
+                .count()) +
+        std::string(" ms "));
 
     session.setDetectedFaces(faces);
     // std::cout << "Show Images " << to_string(showImages) << std::endl;
@@ -391,8 +387,10 @@
     session.setPose(networks->poseEstimator->estimatePose(session));
 
     log(std::to_string(
-        std::chrono::duration_cast<std::chrono::milliseconds>(
-            hrclock::now() - tic).count()) + std::string(" ms "));
+            std::chrono::duration_cast<std::chrono::milliseconds>(
+                hrclock::now() - tic)
+                .count()) +
+        std::string(" ms "));
 
     log("3. extractLandmarks ");
     tic = hrclock::now();
@@ -411,19 +409,23 @@
     session.setLandmarks(networks->landmarkExtractor->extractLandmarks(session));
 #endif
     log(std::to_string(
-        std::chrono::duration_cast<std::chrono::milliseconds>(
-            hrclock::now() - tic).count()) + std::string(" ms "));
+            std::chrono::duration_cast<std::chrono::milliseconds>(
+                hrclock::now() - tic)
+                .count()) +
+        std::string(" ms "));
 
     if (showImages)
-        visualizeLandmarks(session, session.getLandmarksAllFaces());
-
-    log("4. alignFaceImage ");
+        // visualizeLandmarks(session, session.getLandmarksAllFaces());
+
+        log("4. alignFaceImage ");
     tic = hrclock::now();
     // aligned face requires the landmarks of the face thus it must come after the landmark extraction.
     alignFaceImage(session);
     log(std::to_string(
-        std::chrono::duration_cast<std::chrono::milliseconds>(
-            hrclock::now() - tic).count()) + std::string(" ms "));
+            std::chrono::duration_cast<std::chrono::milliseconds>(
+                hrclock::now() - tic)
+                .count()) +
+        std::string(" ms "));
 
     if (showImages)
         visualizeFaceAlignment(session);
@@ -435,17 +437,16 @@
         networks->segmentationExtractor->GetMask(
             session,
             OFIQ_LIB::modules::segmentations::SegmentClassLabels::face),
-<<<<<<< HEAD
-        false));
+        true));
 
     if (showImages)
         visualizeSegmentationMask(session);
-=======
-        true));
-    log(std::to_string(
-        std::chrono::duration_cast<std::chrono::milliseconds>(
-            hrclock::now() - tic).count()) + std::string(" ms "));
->>>>>>> 39d30ae3
+
+    log(std::to_string(
+            std::chrono::duration_cast<std::chrono::milliseconds>(
+                hrclock::now() - tic)
+                .count()) +
+        std::string(" ms "));
 
     log("6. getFaceOcclusionMask ");
     tic = hrclock::now();
@@ -453,17 +454,16 @@
         networks->faceOcclusionExtractor->GetMask(
             session,
             OFIQ_LIB::modules::segmentations::SegmentClassLabels::face),
-<<<<<<< HEAD
-        false));
+        true));
 
     if (showImages)
         visualizeOcclusionMask(session);
-=======
-        true));
-    log(std::to_string(
-        std::chrono::duration_cast<std::chrono::milliseconds>(
-            hrclock::now() - tic).count()) + std::string(" ms "));
->>>>>>> 39d30ae3
+
+    log(std::to_string(
+            std::chrono::duration_cast<std::chrono::milliseconds>(
+                hrclock::now() - tic)
+                .count()) +
+        std::string(" ms "));
 
     static const std::string alphaParamPath = "params.measures.FaceRegion.alpha";
     double alpha = 0.0f;
@@ -484,19 +484,16 @@
             session.getAlignedFaceLandmarks(),
             session.getAlignedFace().rows,
             session.getAlignedFace().cols,
-<<<<<<< HEAD
             (float)alpha));
 
     if (showImages)
         visualizeLandmarkRegion(session);
-=======
-            (float)alpha
-         )
-    );
-    log(std::to_string(
-        std::chrono::duration_cast<std::chrono::milliseconds>(
-            hrclock::now() - tic).count()) + std::string(" ms "));
->>>>>>> 39d30ae3
+
+    log(std::to_string(
+            std::chrono::duration_cast<std::chrono::milliseconds>(
+                hrclock::now() - tic)
+                .count()) +
+        std::string(" ms "));
 
     log("\npreprocessing finished\n");
 }
