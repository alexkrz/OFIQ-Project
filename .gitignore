--- conflicted
+++ resolved
@@ -12,9 +12,5 @@
 # Results
 /results/
 
-<<<<<<< HEAD
-# Ignore Properties
-=======
 # VScode settings
->>>>>>> 5f9ca45e
 /.vscode/