# Open Source Face Image Quality (OFIQ)

The __OFIQ__ (Open Source Face Image Quality) is a software library for computing quality
aspects of a facial image. OFIQ is written in the C/C++ programming language.
OFIQ is the reference implementation for the ISO/IEC 29794-5 international
standard; see [https://bsi.bund.de/dok/OFIQ-e](https://bsi.bund.de/dok/OFIQ-e).

## License

Before using __OFIQ__ or distributing parts of __OFIQ__ one should have a look
on OFIQ's license and the license of its dependencies: [LICENSE.md](LICENSE.md)

## Reference manual

The best way to get started, is to read OFIQ's reference manual:
see [doc/refman.pdf](doc/refman.pdf). The manual contains a documentation on
how to compile and run __OFIQ__.

## Set up project

1. Install miniconda
2. Create conda environment with

    ```bash
    conda env create -n ofiq -f environment.yml
    ```

3. Install pre-commit and build dependencies

    ```bash
    conda activate ofiq
    pre-commit install
    cd scripts
<<<<<<< HEAD
    sh build_debug.sh
=======
    sh build_linux_debug.sh
>>>>>>> 39d30ae3
    ```

4. Build project with VSCode CMake Tools

    When building the project for the first time, make sure you download images and models. \
    Configure `.vscode/settings.json` as follows:

    ```json
    {
        "cmake.cmakePath": "${userHome}/miniconda3/envs/ofiq/bin/cmake",
        "cmake.buildDirectory": "${workspaceFolder}/build/build_linux",
        "cmake.configureArgs": [
            "-DCMAKE_INSTALL_PREFIX=${workspaceFolder}/install_x86_64_linux",
            "-DCMAKE_VERBOSE_MAKEFILE:BOOL=ON",
            "-DDOWNLOAD_MODELS=ON",
            "-DDOWNLOAD_IMAGES=ON"
        ],
    }
    ```

5. CMake Configure Project

    In VSCode, press `Ctrl + Shift + P` and select `CMake: Configure`

6. Debug project

    Make sure your CMake configuration looks as in the following image and select "Debug": \
    <img src="assets/cmake_config.png" alt="CMake Config" width="300">

## Run sample app

```bash
./install_x86_64_linux/Debug/bin/OFIQSampleApp -c data/ofiq_config.jaxn -i data/tests/images -o results/out.csv
```<|MERGE_RESOLUTION|>--- conflicted
+++ resolved
@@ -31,11 +31,7 @@
     conda activate ofiq
     pre-commit install
     cd scripts
-<<<<<<< HEAD
-    sh build_debug.sh
-=======
     sh build_linux_debug.sh
->>>>>>> 39d30ae3
     ```
 
 4. Build project with VSCode CMake Tools
