--- conflicted
+++ resolved
@@ -1,29 +1,15 @@
-# Open Source Face Image Quality (OFIQ)
-
-The __OFIQ__ (Open Source Face Image Quality) is a software library for computing quality 
-aspects of a facial image. OFIQ is written in the C/C++ programming language.
-OFIQ is the reference implementation for the ISO/IEC 29794-5 international
-standard; see [https://bsi.bund.de/dok/OFIQ-e](https://bsi.bund.de/dok/OFIQ-e).
-
-<<<<<<< HEAD
-## License
-Before using __OFIQ__ or distributing parts of __OFIQ__ one should have a look
-on OFIQ's license and the license of its dependencies: [LICENSE.md](LICENSE.md)
-  
-## Reference manual
-The best way to get started, is to read OFIQ's reference manual: 
-see [doc/refman.pdf](doc/refman.pdf). The manual contains a documentation on
-how to compile and run __OFIQ__.
-
-
-=======
-Measuring these quality components can provide actionable feedback in the capture process to the data subject or to the biometric attendant. Improving these quality components can lead to improved quality which in turn leads to better biometric performance.
-
-The outcome of the Open Source Face Image Quality (OFIQ) project is an open-source framework and reference implementation of face image quality assessment algorithms as standardised in **ISO/IEC 29794-5**, which can be deployed in commercial and government applications. 
-
-See: [https://www.iso.org/standard/81005.html](https://www.iso.org/standard/81005.html)
-
-# Preview for OFIQ
-
-A preview for OFIQ is available from the [develop branch](https://github.com/BSI-OFIQ/OFIQ-Project/tree/develop) of this repository.
->>>>>>> 1d27fcbb
+# Open Source Face Image Quality (OFIQ)
+
+The __OFIQ__ (Open Source Face Image Quality) is a software library for computing quality 
+aspects of a facial image. OFIQ is written in the C/C++ programming language.
+OFIQ is the reference implementation for the ISO/IEC 29794-5 international
+standard; see [https://bsi.bund.de/dok/OFIQ-e](https://bsi.bund.de/dok/OFIQ-e).
+
+## License
+Before using __OFIQ__ or distributing parts of __OFIQ__ one should have a look
+on OFIQ's license and the license of its dependencies: [LICENSE.md](LICENSE.md)
+  
+## Reference manual
+The best way to get started, is to read OFIQ's reference manual: 
+see [doc/refman.pdf](doc/refman.pdf). The manual contains a documentation on
+how to compile and run __OFIQ__.